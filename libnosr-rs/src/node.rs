//! Node types representing parsed nosr values.
//!
//! A `LazyParseNode` represents a partially-parsed value in a nosr document.
//! LazyParseNodes are lazy: they store references to the source text and only
//! parse their contents when you call navigation or conversion functions.
//!
//! This design allows efficient access to deeply nested values without
//! parsing the entire document upfront.

use crate::error::{ParseError, ParseErrorKind, Result};
use crate::lexer::{Lexer, Token, TokenKind};
use crate::span::Span;
use std::borrow::Cow;
use std::collections::HashMap;

/// A node in the nosr parse tree.
///
/// Represents a value that may be a table, vector, or scalar.
/// The actual parsing happens lazily when you navigate or convert the node.
<<<<<<< HEAD
#[derive(Debug, Clone)]
pub struct LazyParseNode<'a> {
=======
#[derive(Clone)]
pub struct Node<'a> {
>>>>>>> 63fb26f9
    /// The complete source document (needed for extracting substrings)
    source: &'a str,
    /// The span of this node within the source
    span: Span,
}

impl<'a> LazyParseNode<'a> {
    /// Create a new node referencing a region of the source.
    pub fn new(source: &'a str, span: Span) -> Self {
        Self { source, span }
    }

    /// Get the raw text content of this node (without parsing).
    pub fn raw(&self) -> &'a str {
        self.span.extract(self.source)
    }

    /// Get the span of this node.
    pub fn span(&self) -> Span {
        self.span
    }
}

impl<'a> std::fmt::Debug for Node<'a> {
    fn fmt(&self, f: &mut std::fmt::Formatter<'_>) -> std::fmt::Result {
        f.debug_struct("Node")
            .field("source", &self.source)
            .field("span", &self.span)
            .field("raw()", &self.raw())
            .finish()
    }
}

/// Parse a node as a table.
///
/// # Example
///
/// ```rust
/// use libnosr::{document, table, text};
///
/// let source = "{ name: Alice, age: 30 }";
/// let root = document(source).unwrap();
/// let tbl = table(&root).unwrap();
/// let name = tbl.get("name").unwrap();
/// assert_eq!(text(name).unwrap(), "Alice");
/// ```
pub fn table<'a>(node: &LazyParseNode<'a>) -> Result<HashMap<String, LazyParseNode<'a>>> {
    use crate::lexer::{Lexer, TokenKind};

    let content = node.raw().trim();

    // Check if this looks like a table
    if !content.starts_with('{') {
        return Err(ParseError::new(ParseErrorKind::NotATable, node.span));
    }

    // Parse the table to collect all key-value pairs
    let mut lexer = Lexer::new(node.source);
    let mut result = HashMap::new();

    // Seek the lexer to our starting position
    lexer.set_pos(node.span.start);

    // Consume the opening brace
    let mut tok = lexer.next_token()?;
    if tok.kind != TokenKind::LeftBrace {
        return Err(ParseError::new(ParseErrorKind::NotATable, node.span));
    }

    // Skip leading newlines
    loop {
        tok = lexer.next_token()?;
        if tok.kind != TokenKind::Newline {
            break;
        }
    }

    // Parse key-value pairs
    loop {
        // Check for end of table
        if tok.kind == TokenKind::RightBrace {
            break;
        }

        // Get the key (should be a string or scalar)
        let key_span = tok.span;
        let key_text = if tok.kind == TokenKind::String {
            // Parse as quoted string
            let key_node = LazyParseNode::new(node.source, key_span);
            text(&key_node)?.into_owned()
        } else if tok.kind == TokenKind::Scalar {
            key_span.extract(node.source).to_string()
        } else {
            return Err(ParseError::new(ParseErrorKind::ExpectedChar(':'), tok.span));
        };

        // Expect a colon
        tok = lexer.next_token()?;
        if tok.kind != TokenKind::Colon {
            return Err(ParseError::new(ParseErrorKind::ExpectedChar(':'), tok.span));
        }

        // Get the value
        tok = lexer.next_token()?;
        let value_start = tok.span;

        // Determine value extent (might be a nested structure)
        let value_end = match tok.kind {
            TokenKind::LeftBrace => {
                // Parse nested table
                parse_balanced(node.source, &mut lexer, TokenKind::RightBrace)?
            }
            TokenKind::LeftBracket => {
                // Parse nested vector
                parse_balanced(node.source, &mut lexer, TokenKind::RightBracket)?
            }
            TokenKind::String | TokenKind::Scalar => {
                // Simple value
                tok.span
            }
            _ => {
                return Err(ParseError::new(
                    ParseErrorKind::UnexpectedChar(
                        value_start
                            .extract(node.source)
                            .chars()
                            .next()
                            .unwrap_or(' '),
                    ),
                    value_start,
                ));
            }
        };

        // Add to the result map
        let value_span = Span::new(value_start.start, value_end.end() - value_start.start);
<<<<<<< HEAD
        result.insert(key_text, LazyParseNode::new(node.source, value_span));
=======
        result.insert(key_text, Node::new(node.source, value_span));

        // Skip delimiters, but detect consecutive commas
        tok = skip_delimiter(&mut lexer)?;
>>>>>>> 63fb26f9
    }

    Ok(result)
}

/// Helper function to parse balanced braces/brackets.
///
/// Returns the span of the closing delimiter.
fn parse_balanced(
    _source: &str,
    lexer: &mut Lexer,
    closing: crate::lexer::TokenKind,
) -> Result<Span> {
    use crate::lexer::TokenKind;

    let mut depth = 1;
    let mut last_span = Span::new(0, 0);

    while depth > 0 {
        let tok = lexer.next_token()?;
        last_span = tok.span;

        match tok.kind {
            TokenKind::LeftBrace | TokenKind::LeftBracket => {
                depth += 1;
            }
            TokenKind::RightBrace | TokenKind::RightBracket => {
                depth -= 1;
                if depth == 0 && tok.kind == closing {
                    return Ok(tok.span);
                }
            }
            TokenKind::Eof => {
                return Err(ParseError::new(ParseErrorKind::UnexpectedEof, tok.span));
            }
            _ => {}
        }
    }

    Ok(last_span)
}

/// Helper function to skip delimiters (commas and newlines) while detecting consecutive commas.
///
/// Delimiters in this context are commas (`,`) and newlines. The function skips over any combination of these.
/// If two commas appear consecutively (even if separated by newlines), this is considered an error and will be rejected.
///
/// Returns the next non-delimiter token, or an error if consecutive commas are found.
fn skip_delimiter(lexer: &mut Lexer) -> Result<Token> {
    let mut saw_comma = false;

    loop {
        let tok = lexer.next_token()?;
        match tok.kind {
            TokenKind::Comma if saw_comma => {
                return Err(ParseError::new(
                    ParseErrorKind::UnexpectedChar(','),
                    tok.span,
                ));
            }
            TokenKind::Comma => saw_comma = true,
            TokenKind::Newline => continue,
            _ => return Ok(tok),
        }
    }
}

/// Parse a node as a vector and return all elements.
///
/// # Example
///
/// ```rust
/// use libnosr::{document, vector, text};
///
/// let source = "[hello, world]";
/// let root = document(source).unwrap();
/// let v = vector(&root).unwrap();
/// assert_eq!(text(&v[0]).unwrap(), "hello");
/// assert_eq!(text(&v[1]).unwrap(), "world");
/// ```
pub fn vector<'a>(node: &LazyParseNode<'a>) -> Result<Vec<LazyParseNode<'a>>> {
    use crate::lexer::{Lexer, TokenKind};

    let content = node.raw().trim();

    // Check if this looks like a vector
    if !content.starts_with('[') {
        return Err(ParseError::new(ParseErrorKind::NotAVector, node.span));
    }

    // Parse the vector to collect all elements
    let mut lexer = Lexer::new(node.source);
    let mut result = Vec::new();

    // Seek the lexer to our starting position
    lexer.set_pos(node.span.start);

    // Consume the opening bracket
    let mut tok = lexer.next_token()?;
    if tok.kind != TokenKind::LeftBracket {
        return Err(ParseError::new(ParseErrorKind::NotAVector, node.span));
    }

    // Skip leading newlines
    loop {
        tok = lexer.next_token()?;
        if tok.kind != TokenKind::Newline {
            break;
        }
    }

    // Parse elements
    loop {
        // Check for end of vector
        if tok.kind == TokenKind::RightBracket {
            break;
        }

        // Get the element
        let elem_start = tok.span;

        // Determine element extent (might be a nested structure)
        let elem_end = match tok.kind {
            TokenKind::LeftBrace => {
                // Parse nested table
                parse_balanced(node.source, &mut lexer, TokenKind::RightBrace)?
            }
            TokenKind::LeftBracket => {
                // Parse nested vector
                parse_balanced(node.source, &mut lexer, TokenKind::RightBracket)?
            }
            TokenKind::String | TokenKind::Scalar => {
                // Simple value
                tok.span
            }
            _ => {
                return Err(ParseError::new(
                    ParseErrorKind::UnexpectedChar(
                        elem_start
                            .extract(node.source)
                            .chars()
                            .next()
                            .unwrap_or(' '),
                    ),
                    elem_start,
                ));
            }
        };

        // Add to the result vector
        let elem_span = Span::new(elem_start.start, elem_end.end() - elem_start.start);
<<<<<<< HEAD
        result.push(LazyParseNode::new(node.source, elem_span));
=======
        result.push(Node::new(node.source, elem_span));

        // Skip delimiters, but detect consecutive commas
        tok = skip_delimiter(&mut lexer)?;
>>>>>>> 63fb26f9
    }

    Ok(result)
}

/// Parse a node as a text string.
///
/// Handles both quoted strings (with escape sequences) and raw scalars.
///
/// # Example
///
/// ```rust
/// use libnosr::{document, text};
///
/// let node = document("\"hello world\"").unwrap();
/// assert_eq!(text(&node).unwrap(), "hello world");
///
/// let node2 = document("hello").unwrap();
/// assert_eq!(text(&node2).unwrap(), "hello");
/// ```
pub fn text<'a>(node: &LazyParseNode<'a>) -> Result<Cow<'a, str>> {
    let content = node.raw().trim();

    if content.is_empty() {
        return Err(ParseError::new(ParseErrorKind::NotAScalar, node.span));
    }

    // Check if it's a quoted string
    if content.starts_with('"') {
        if !content.ends_with('"') || content.len() < 2 {
            return Err(ParseError::new(ParseErrorKind::UnclosedString, node.span));
        }

        // Extract the content between quotes
        let inner = &content[1..content.len() - 1];

        // Process the string, only allocating if we find escape sequences
        let mut result = None;
        let mut chars = inner.chars();
        let mut pos = 0;

        while let Some(ch) = chars.next() {
            if ch == '\\' {
                // Found an escape - initialize result if needed
                let s = result.get_or_insert_with(|| String::from(&inner[..pos]));

                match chars.next() {
                    Some('\\') => s.push('\\'),
                    Some('n') => s.push('\n'),
                    Some('t') => s.push('\t'),
                    Some('r') => s.push('\r'),
                    Some(':') => s.push(':'),
                    Some('"') => s.push('"'),
                    Some('[') => s.push('['),
                    Some(']') => s.push(']'),
                    Some('{') => s.push('{'),
                    Some('}') => s.push('}'),
                    Some(other) => {
                        return Err(ParseError::new(
                            ParseErrorKind::InvalidEscape(other),
                            node.span,
                        ));
                    }
                    None => return Err(ParseError::new(ParseErrorKind::UnexpectedEof, node.span)),
                }
                pos += 2; // backslash + escaped char
            } else {
                if let Some(ref mut s) = result {
                    s.push(ch);
                }
                pos += ch.len_utf8();
            }
        }

        // Return owned if we found escapes, borrowed otherwise
        Ok(result.map(Cow::Owned).unwrap_or(Cow::Borrowed(inner)))
    } else {
        // Unquoted scalar - return as-is
        Ok(Cow::Borrowed(content))
    }
}

/// Parse a node as a 64-bit unsigned integer.
///
/// # Example
///
/// ```rust
/// use libnosr::{document, uint64};
///
/// let node = document("12345").unwrap();
/// assert_eq!(uint64(&node).unwrap(), 12345);
/// ```
pub fn uint64(node: &LazyParseNode) -> Result<u64> {
    let content = node.raw().trim();

    content.parse::<u64>().map_err(|e| {
        ParseError::new(
            ParseErrorKind::ParseError(format!("failed to parse as u64: {}", e)),
            node.span,
        )
    })
}

/// Parse a node as a double-precision floating-point number.
///
/// # Example
///
/// ```rust
/// use libnosr::{document, double};
///
/// let node = document("3.14159").unwrap();
/// assert!((double(&node).unwrap() - 3.14159).abs() < 0.00001);
/// ```
pub fn double(node: &LazyParseNode) -> Result<f64> {
    let content = node.raw().trim();

    content.parse::<f64>().map_err(|e| {
        ParseError::new(
            ParseErrorKind::ParseError(format!("failed to parse as f64: {}", e)),
            node.span,
        )
    })
}

#[cfg(test)]
mod tests {
    use super::*;

    #[test]
    fn test_nested_extraction() {
        let source = r#"{
        person: {
            name: Alice
        }
    }"#;
        let root = LazyParseNode::new(source, Span::new(0, source.len()));
        let tbl = table(&root).expect("failed to parse table");
        let person = tbl.get("person").expect("person key not found");

        // Check what we extracted
        let raw = person.raw();
        eprintln!("Extracted: {:?}", raw);
        assert!(
            raw.trim().starts_with('{'),
            "Should start with brace, got: {}",
            raw
        );
    }

    #[test]
    fn text_unquoted() {
        let source = "hello";
        let node = LazyParseNode::new(source, Span::new(0, 5));
        assert_eq!(text(&node).unwrap(), "hello");
    }

    #[test]
    fn text_quoted() {
        let source = r#""hello world""#;
        let node = LazyParseNode::new(source, Span::new(0, source.len()));
        assert_eq!(text(&node).unwrap(), "hello world");
    }

    #[test]
    fn text_with_escapes() {
        let source = r#""hello\nworld""#;
        let node = LazyParseNode::new(source, Span::new(0, source.len()));
        assert_eq!(text(&node).unwrap(), "hello\nworld");
    }

    #[test]
    fn parse_uint64() {
        let source = "42";
        let node = LazyParseNode::new(source, Span::new(0, 2));
        assert_eq!(uint64(&node).unwrap(), 42);
    }

    #[test]
    fn parse_double() {
<<<<<<< HEAD
        let source = "3.14";
        let node = LazyParseNode::new(source, Span::new(0, 4));
        assert!((double(&node).unwrap() - 3.14).abs() < 0.0001);
=======
        let source = "12.5";
        let node = Node::new(source, Span::new(0, 4));
        assert!((double(&node).unwrap() - 12.5).abs() < 0.0001);
>>>>>>> 63fb26f9
    }
}<|MERGE_RESOLUTION|>--- conflicted
+++ resolved
@@ -17,13 +17,8 @@
 ///
 /// Represents a value that may be a table, vector, or scalar.
 /// The actual parsing happens lazily when you navigate or convert the node.
-<<<<<<< HEAD
-#[derive(Debug, Clone)]
+#[derive(Clone)]
 pub struct LazyParseNode<'a> {
-=======
-#[derive(Clone)]
-pub struct Node<'a> {
->>>>>>> 63fb26f9
     /// The complete source document (needed for extracting substrings)
     source: &'a str,
     /// The span of this node within the source
@@ -47,9 +42,9 @@
     }
 }
 
-impl<'a> std::fmt::Debug for Node<'a> {
+impl<'a> std::fmt::Debug for LazyParseNode<'a> {
     fn fmt(&self, f: &mut std::fmt::Formatter<'_>) -> std::fmt::Result {
-        f.debug_struct("Node")
+        f.debug_struct("LazyParseNode")
             .field("source", &self.source)
             .field("span", &self.span)
             .field("raw()", &self.raw())
@@ -160,14 +155,10 @@
 
         // Add to the result map
         let value_span = Span::new(value_start.start, value_end.end() - value_start.start);
-<<<<<<< HEAD
         result.insert(key_text, LazyParseNode::new(node.source, value_span));
-=======
-        result.insert(key_text, Node::new(node.source, value_span));
 
         // Skip delimiters, but detect consecutive commas
         tok = skip_delimiter(&mut lexer)?;
->>>>>>> 63fb26f9
     }
 
     Ok(result)
@@ -319,14 +310,10 @@
 
         // Add to the result vector
         let elem_span = Span::new(elem_start.start, elem_end.end() - elem_start.start);
-<<<<<<< HEAD
         result.push(LazyParseNode::new(node.source, elem_span));
-=======
-        result.push(Node::new(node.source, elem_span));
 
         // Skip delimiters, but detect consecutive commas
         tok = skip_delimiter(&mut lexer)?;
->>>>>>> 63fb26f9
     }
 
     Ok(result)
@@ -506,14 +493,8 @@
 
     #[test]
     fn parse_double() {
-<<<<<<< HEAD
-        let source = "3.14";
+        let source = "12.5";
         let node = LazyParseNode::new(source, Span::new(0, 4));
-        assert!((double(&node).unwrap() - 3.14).abs() < 0.0001);
-=======
-        let source = "12.5";
-        let node = Node::new(source, Span::new(0, 4));
         assert!((double(&node).unwrap() - 12.5).abs() < 0.0001);
->>>>>>> 63fb26f9
     }
 }